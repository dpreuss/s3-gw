package s3api

import (
<<<<<<< HEAD
	"encoding/xml"
	"errors"
	"github.com/aws/aws-sdk-go-v2/aws"
	"github.com/aws/aws-sdk-go-v2/service/s3"
	"github.com/aws/aws-sdk-go-v2/service/s3/types"
	"strconv"
	"strings"

	"github.com/gofiber/fiber/v2"
	"github.com/versity/scoutgw/backend"
	"github.com/versity/scoutgw/internal"
	"github.com/versity/scoutgw/s3err"
=======
	"github.com/gofiber/fiber/v2"
	"github.com/versity/scoutgw/backend"
	"github.com/versity/scoutgw/s3api/controllers"
>>>>>>> 46f1dcc1
)

type S3ApiRouter struct{}

func (sa *S3ApiRouter) Init(app *fiber.App, be backend.Backend) {
	s3ApiController := controllers.New(be)
	// ListBuckets action
<<<<<<< HEAD
	app.Get("/", func(ctx *fiber.Ctx) error {
		res, code := be.ListBuckets()
		return responce[*s3.ListBucketsOutput](ctx, res, code)
	})
=======
	app.Get("/", s3ApiController.ListBuckets)
>>>>>>> 46f1dcc1

	// PutBucket action
	// PutBucketAcl action
	app.Put("/:bucket", s3ApiController.PutBucketActions)

	// DeleteBucket action
	app.Delete("/:bucket", s3ApiController.DeleteBucket)

	// HeadBucket
<<<<<<< HEAD
	app.Head("/:bucket", func(ctx *fiber.Ctx) error {
		res, code := be.HeadBucket(ctx.Params("bucket"))
		return responce[*s3.HeadBucketOutput](ctx, res, code)
	})
=======
	app.Head("/:bucket", s3ApiController.HeadBucket)
>>>>>>> 46f1dcc1
	// GetBucketAcl action
	// ListMultipartUploads action
	// ListObjects action
	// ListObjectsV2 action
<<<<<<< HEAD
	app.Get("/:bucket", func(ctx *fiber.Ctx) error {
		if ctx.Request().URI().QueryArgs().Has("acl") {
			res, code := be.GetBucketAcl(ctx.Params("bucket"))
			return responce[*s3.GetBucketAclOutput](ctx, res, code)
		}

		if ctx.Request().URI().QueryArgs().Has("uploads") {
			res, code := be.ListMultipartUploads(&s3.ListMultipartUploadsInput{Bucket: aws.String(ctx.Params("bucket"))})
			return responce[*s3.ListMultipartUploadsOutput](ctx, res, code)
		}

		if ctx.QueryInt("list-type") == 2 {
			res, code := be.ListObjectsV2(ctx.Params("bucket"), "", "", "", 1)
			return responce[*s3.ListBucketsOutput](ctx, res, code)
		}

		res, code := be.ListObjects(ctx.Params("bucket"), "", "", "", 1)
		return responce[*s3.ListBucketsOutput](ctx, res, code)
	})

	// HeadObject action
	app.Head("/:bucket/:key/*", func(ctx *fiber.Ctx) error {
		bucket, key, keyEnd := ctx.Params("bucket"), ctx.Params("key"), ctx.Params("*1")
		if keyEnd != "" {
			key = strings.Join([]string{key, keyEnd}, "/")
		}

		res, code := be.HeadObject(bucket, key, "")
		return responce[*s3.HeadObjectOutput](ctx, res, code)
	})
	// GetObjectAcl action
	// GetObject action
	// ListObjectParts action
	app.Get("/:bucket/:key/*", func(ctx *fiber.Ctx) error {
		bucket, key, keyEnd, uploadId, maxPartsStr, partNumberMarkerStr := ctx.Params("bucket"), ctx.Params("key"), ctx.Params("*1"), ctx.Query("uploadId"), ctx.Query("max-parts"), ctx.Query("part-number-marker")
		if keyEnd != "" {
			key = strings.Join([]string{key, keyEnd}, "/")
		}

		if uploadId != "" {
			maxParts, err := strconv.Atoi(maxPartsStr)
			if err != nil && maxPartsStr != "" {
				return errors.New("wrong api call")
			}

			partNumberMarker, err := strconv.Atoi(partNumberMarkerStr)
			if err != nil && partNumberMarkerStr != "" {
				return errors.New("wrong api call")
			}

			res, code := be.ListObjectParts(bucket, "", uploadId, partNumberMarker, maxParts)
			return responce[*s3.ListPartsOutput](ctx, res, code)
		}

		if ctx.Request().URI().QueryArgs().Has("acl") {
			res, code := be.GetObjectAcl(bucket, key)
			return responce[*s3.GetObjectAclOutput](ctx, res, code)
		}

		if attrs := ctx.Get("X-Amz-Object-Attributes"); attrs != "" {
			res, code := be.GetObjectAttributes(bucket, key, strings.Split(attrs, ","))
			return responce[*s3.GetObjectAttributesOutput](ctx, res, code)
		}

		bRangeSl := strings.Split(ctx.Get("Range"), "=")
		if len(bRangeSl) < 2 {
			return errors.New("wrong api call")
		}

		bRange := strings.Split(bRangeSl[1], "-")
		if len(bRange) < 2 {
			return errors.New("wrong api call")
		}

		startOffset, err := strconv.Atoi(bRange[0])
		if err != nil {
			return errors.New("wrong api call")
		}

		length, err := strconv.Atoi(bRange[1])
		if err != nil {
			return errors.New("wrong api call")
		}

		res, code := be.GetObject(bucket, key, int64(startOffset), int64(length), ctx.Response().BodyWriter(), "")
		return responce[*s3.GetObjectOutput](ctx, res, code)
	})
	// DeleteObject action
	// AbortMultipartUpload action
	app.Delete("/:bucket/:key/*", func(ctx *fiber.Ctx) error {
		bucket, key, keyEnd, uploadId := ctx.Params("bucket"), ctx.Params("key"), ctx.Params("*1"), ctx.Query("uploadId")

		if keyEnd != "" {
			key = strings.Join([]string{key, keyEnd}, "/")
		}

		if uploadId != "" {
			expectedBucketOwner, requestPayer := ctx.Get("X-Amz-Expected-Bucket-Owner"), ctx.Get("X-Amz-Request-Payer")

			code := be.AbortMultipartUpload(&s3.AbortMultipartUploadInput{
				UploadId:            &uploadId,
				Bucket:              &bucket,
				Key:                 &key,
				ExpectedBucketOwner: &expectedBucketOwner,
				RequestPayer:        types.RequestPayer(requestPayer),
			})
			return responce[internal.Any](ctx, nil, code)
		}

		code := be.DeleteObject(bucket, key)
		return responce[internal.Any](ctx, nil, code)
	})
	// DeleteObjects action
	app.Post("/:bucket", func(ctx *fiber.Ctx) error {
		var dObj types.Delete
		if err := xml.Unmarshal(ctx.Body(), &dObj); err != nil {
			return errors.New("wrong api call")
		}

		code := be.DeleteObjects(ctx.Params("bucket"), &s3.DeleteObjectsInput{Delete: &dObj})
		return responce[internal.Any](ctx, nil, code)
	})
	// CompleteMultipartUpload action
	// CreateMultipartUpload
	app.Post("/:bucket/:key/*", func(ctx *fiber.Ctx) error {
		bucket, key, keyEnd, uploadId := ctx.Params("bucket"), ctx.Params("key"), ctx.Params("*1"), ctx.Query("uploadId")

		if keyEnd != "" {
			key = strings.Join([]string{key, keyEnd}, "/")
		}

		if uploadId != "" {
			var parts []types.Part

			if err := xml.Unmarshal(ctx.Body(), &parts); err != nil {
				return errors.New("wrong api call")
			}

			res, code := be.CompleteMultipartUpload(bucket, "", uploadId, parts)
			return responce[*s3.CompleteMultipartUploadOutput](ctx, res, code)
		}
		res, code := be.CreateMultipartUpload(&s3.CreateMultipartUploadInput{Bucket: &bucket, Key: &key})
		return responce[*s3.CreateMultipartUploadOutput](ctx, res, code)
	})
	// CopyObject action
	app.Put("/:bucket/:key/*", func(ctx *fiber.Ctx) error {
		copySource := strings.Split(ctx.Get("X-Amz-Copy-Source"), "/")
		if len(copySource) < 2 {
			return errors.New("wrong api call")
		}

		srcBucket, srcObject := copySource[0], copySource[1:]
		dstBucket, dstKeyStart, dstKeyEnd := ctx.Params("bucket"), ctx.Params("key"), ctx.Params("*1")
		if dstKeyEnd != "" {
			dstKeyStart = strings.Join([]string{dstKeyStart, dstKeyEnd}, "/")
		}

		res, code := be.CopyObject(srcBucket, strings.Join(srcObject, "/"), dstBucket, dstKeyStart)
		return responce[*s3.CopyObjectOutput](ctx, res, code)
	})
}

func responce[R comparable](ctx *fiber.Ctx, resp R, code s3err.ErrorCode) error {
	if code != 0 {
		err := s3err.GetAPIError(code)
		ctx.Status(err.HTTPStatusCode)
		return ctx.Send(s3err.GetAPIErrorResponse(err, "", "", ""))
	} else if b, err := xml.Marshal(resp); err != nil {
		return err
	} else {
		return ctx.Send(b)
	}
=======
	app.Get("/:bucket", s3ApiController.ListActions)

	// HeadObject action
	app.Head("/:bucket/:key/*", s3ApiController.HeadObject)
	// GetObjectAcl action
	// GetObject action
	// ListObjectParts action
	app.Get("/:bucket/:key/*", s3ApiController.GetActions)
	// DeleteObject action
	// AbortMultipartUpload action
	app.Delete("/:bucket/:key/*", s3ApiController.DeleteActions)
	// DeleteObjects action
	app.Post("/:bucket", s3ApiController.DeleteObjects)
	// CompleteMultipartUpload action
	// CreateMultipartUpload
	// RestoreObject action
	app.Post("/:bucket/:key/*", s3ApiController.CreateActions)
	// CopyObject action
	// PutObject action
	// UploadPart action
	// UploadPartCopy action
	app.Put("/:bucket/:key/*", s3ApiController.PutActions)
>>>>>>> 46f1dcc1
}<|MERGE_RESOLUTION|>--- conflicted
+++ resolved
@@ -1,24 +1,20 @@
 package s3api
 
 import (
-<<<<<<< HEAD
 	"encoding/xml"
 	"errors"
+
+	"strconv"
+	"strings"
+
 	"github.com/aws/aws-sdk-go-v2/aws"
 	"github.com/aws/aws-sdk-go-v2/service/s3"
 	"github.com/aws/aws-sdk-go-v2/service/s3/types"
-	"strconv"
-	"strings"
-
 	"github.com/gofiber/fiber/v2"
 	"github.com/versity/scoutgw/backend"
 	"github.com/versity/scoutgw/internal"
+	"github.com/versity/scoutgw/s3api/controllers"
 	"github.com/versity/scoutgw/s3err"
-=======
-	"github.com/gofiber/fiber/v2"
-	"github.com/versity/scoutgw/backend"
-	"github.com/versity/scoutgw/s3api/controllers"
->>>>>>> 46f1dcc1
 )
 
 type S3ApiRouter struct{}
@@ -26,14 +22,7 @@
 func (sa *S3ApiRouter) Init(app *fiber.App, be backend.Backend) {
 	s3ApiController := controllers.New(be)
 	// ListBuckets action
-<<<<<<< HEAD
-	app.Get("/", func(ctx *fiber.Ctx) error {
-		res, code := be.ListBuckets()
-		return responce[*s3.ListBucketsOutput](ctx, res, code)
-	})
-=======
 	app.Get("/", s3ApiController.ListBuckets)
->>>>>>> 46f1dcc1
 
 	// PutBucket action
 	// PutBucketAcl action
@@ -43,192 +32,11 @@
 	app.Delete("/:bucket", s3ApiController.DeleteBucket)
 
 	// HeadBucket
-<<<<<<< HEAD
-	app.Head("/:bucket", func(ctx *fiber.Ctx) error {
-		res, code := be.HeadBucket(ctx.Params("bucket"))
-		return responce[*s3.HeadBucketOutput](ctx, res, code)
-	})
-=======
 	app.Head("/:bucket", s3ApiController.HeadBucket)
->>>>>>> 46f1dcc1
 	// GetBucketAcl action
 	// ListMultipartUploads action
 	// ListObjects action
 	// ListObjectsV2 action
-<<<<<<< HEAD
-	app.Get("/:bucket", func(ctx *fiber.Ctx) error {
-		if ctx.Request().URI().QueryArgs().Has("acl") {
-			res, code := be.GetBucketAcl(ctx.Params("bucket"))
-			return responce[*s3.GetBucketAclOutput](ctx, res, code)
-		}
-
-		if ctx.Request().URI().QueryArgs().Has("uploads") {
-			res, code := be.ListMultipartUploads(&s3.ListMultipartUploadsInput{Bucket: aws.String(ctx.Params("bucket"))})
-			return responce[*s3.ListMultipartUploadsOutput](ctx, res, code)
-		}
-
-		if ctx.QueryInt("list-type") == 2 {
-			res, code := be.ListObjectsV2(ctx.Params("bucket"), "", "", "", 1)
-			return responce[*s3.ListBucketsOutput](ctx, res, code)
-		}
-
-		res, code := be.ListObjects(ctx.Params("bucket"), "", "", "", 1)
-		return responce[*s3.ListBucketsOutput](ctx, res, code)
-	})
-
-	// HeadObject action
-	app.Head("/:bucket/:key/*", func(ctx *fiber.Ctx) error {
-		bucket, key, keyEnd := ctx.Params("bucket"), ctx.Params("key"), ctx.Params("*1")
-		if keyEnd != "" {
-			key = strings.Join([]string{key, keyEnd}, "/")
-		}
-
-		res, code := be.HeadObject(bucket, key, "")
-		return responce[*s3.HeadObjectOutput](ctx, res, code)
-	})
-	// GetObjectAcl action
-	// GetObject action
-	// ListObjectParts action
-	app.Get("/:bucket/:key/*", func(ctx *fiber.Ctx) error {
-		bucket, key, keyEnd, uploadId, maxPartsStr, partNumberMarkerStr := ctx.Params("bucket"), ctx.Params("key"), ctx.Params("*1"), ctx.Query("uploadId"), ctx.Query("max-parts"), ctx.Query("part-number-marker")
-		if keyEnd != "" {
-			key = strings.Join([]string{key, keyEnd}, "/")
-		}
-
-		if uploadId != "" {
-			maxParts, err := strconv.Atoi(maxPartsStr)
-			if err != nil && maxPartsStr != "" {
-				return errors.New("wrong api call")
-			}
-
-			partNumberMarker, err := strconv.Atoi(partNumberMarkerStr)
-			if err != nil && partNumberMarkerStr != "" {
-				return errors.New("wrong api call")
-			}
-
-			res, code := be.ListObjectParts(bucket, "", uploadId, partNumberMarker, maxParts)
-			return responce[*s3.ListPartsOutput](ctx, res, code)
-		}
-
-		if ctx.Request().URI().QueryArgs().Has("acl") {
-			res, code := be.GetObjectAcl(bucket, key)
-			return responce[*s3.GetObjectAclOutput](ctx, res, code)
-		}
-
-		if attrs := ctx.Get("X-Amz-Object-Attributes"); attrs != "" {
-			res, code := be.GetObjectAttributes(bucket, key, strings.Split(attrs, ","))
-			return responce[*s3.GetObjectAttributesOutput](ctx, res, code)
-		}
-
-		bRangeSl := strings.Split(ctx.Get("Range"), "=")
-		if len(bRangeSl) < 2 {
-			return errors.New("wrong api call")
-		}
-
-		bRange := strings.Split(bRangeSl[1], "-")
-		if len(bRange) < 2 {
-			return errors.New("wrong api call")
-		}
-
-		startOffset, err := strconv.Atoi(bRange[0])
-		if err != nil {
-			return errors.New("wrong api call")
-		}
-
-		length, err := strconv.Atoi(bRange[1])
-		if err != nil {
-			return errors.New("wrong api call")
-		}
-
-		res, code := be.GetObject(bucket, key, int64(startOffset), int64(length), ctx.Response().BodyWriter(), "")
-		return responce[*s3.GetObjectOutput](ctx, res, code)
-	})
-	// DeleteObject action
-	// AbortMultipartUpload action
-	app.Delete("/:bucket/:key/*", func(ctx *fiber.Ctx) error {
-		bucket, key, keyEnd, uploadId := ctx.Params("bucket"), ctx.Params("key"), ctx.Params("*1"), ctx.Query("uploadId")
-
-		if keyEnd != "" {
-			key = strings.Join([]string{key, keyEnd}, "/")
-		}
-
-		if uploadId != "" {
-			expectedBucketOwner, requestPayer := ctx.Get("X-Amz-Expected-Bucket-Owner"), ctx.Get("X-Amz-Request-Payer")
-
-			code := be.AbortMultipartUpload(&s3.AbortMultipartUploadInput{
-				UploadId:            &uploadId,
-				Bucket:              &bucket,
-				Key:                 &key,
-				ExpectedBucketOwner: &expectedBucketOwner,
-				RequestPayer:        types.RequestPayer(requestPayer),
-			})
-			return responce[internal.Any](ctx, nil, code)
-		}
-
-		code := be.DeleteObject(bucket, key)
-		return responce[internal.Any](ctx, nil, code)
-	})
-	// DeleteObjects action
-	app.Post("/:bucket", func(ctx *fiber.Ctx) error {
-		var dObj types.Delete
-		if err := xml.Unmarshal(ctx.Body(), &dObj); err != nil {
-			return errors.New("wrong api call")
-		}
-
-		code := be.DeleteObjects(ctx.Params("bucket"), &s3.DeleteObjectsInput{Delete: &dObj})
-		return responce[internal.Any](ctx, nil, code)
-	})
-	// CompleteMultipartUpload action
-	// CreateMultipartUpload
-	app.Post("/:bucket/:key/*", func(ctx *fiber.Ctx) error {
-		bucket, key, keyEnd, uploadId := ctx.Params("bucket"), ctx.Params("key"), ctx.Params("*1"), ctx.Query("uploadId")
-
-		if keyEnd != "" {
-			key = strings.Join([]string{key, keyEnd}, "/")
-		}
-
-		if uploadId != "" {
-			var parts []types.Part
-
-			if err := xml.Unmarshal(ctx.Body(), &parts); err != nil {
-				return errors.New("wrong api call")
-			}
-
-			res, code := be.CompleteMultipartUpload(bucket, "", uploadId, parts)
-			return responce[*s3.CompleteMultipartUploadOutput](ctx, res, code)
-		}
-		res, code := be.CreateMultipartUpload(&s3.CreateMultipartUploadInput{Bucket: &bucket, Key: &key})
-		return responce[*s3.CreateMultipartUploadOutput](ctx, res, code)
-	})
-	// CopyObject action
-	app.Put("/:bucket/:key/*", func(ctx *fiber.Ctx) error {
-		copySource := strings.Split(ctx.Get("X-Amz-Copy-Source"), "/")
-		if len(copySource) < 2 {
-			return errors.New("wrong api call")
-		}
-
-		srcBucket, srcObject := copySource[0], copySource[1:]
-		dstBucket, dstKeyStart, dstKeyEnd := ctx.Params("bucket"), ctx.Params("key"), ctx.Params("*1")
-		if dstKeyEnd != "" {
-			dstKeyStart = strings.Join([]string{dstKeyStart, dstKeyEnd}, "/")
-		}
-
-		res, code := be.CopyObject(srcBucket, strings.Join(srcObject, "/"), dstBucket, dstKeyStart)
-		return responce[*s3.CopyObjectOutput](ctx, res, code)
-	})
-}
-
-func responce[R comparable](ctx *fiber.Ctx, resp R, code s3err.ErrorCode) error {
-	if code != 0 {
-		err := s3err.GetAPIError(code)
-		ctx.Status(err.HTTPStatusCode)
-		return ctx.Send(s3err.GetAPIErrorResponse(err, "", "", ""))
-	} else if b, err := xml.Marshal(resp); err != nil {
-		return err
-	} else {
-		return ctx.Send(b)
-	}
-=======
 	app.Get("/:bucket", s3ApiController.ListActions)
 
 	// HeadObject action
@@ -251,5 +59,4 @@
 	// UploadPart action
 	// UploadPartCopy action
 	app.Put("/:bucket/:key/*", s3ApiController.PutActions)
->>>>>>> 46f1dcc1
 }